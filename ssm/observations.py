--- conflicted
+++ resolved
@@ -1213,16 +1213,9 @@
                 L = np.linalg.cholesky(Q_inv)
                 # check if the cholesky decomposition is successful
                 assert np.allclose(L@L.T, Q_inv), "Cholesky decomposition failed"
-<<<<<<< HEAD
-                kron_ExuxuTs = np.kron((ExuxuTs[k]+self.J0[k]).T, np.eye(D))/normalizer
-                sum_ExuyTs = (ExuyTs[k]+self.h0[k])/normalizer
-                # define the objective function
-                objective = cp.Minimize(cp.quad_form((L.T@W).flatten(), kron_ExuxuTs) - 2*cp.trace(Q_inv@W@(sum_ExuyTs)))
-=======
                 kron_ExuxuTs = np.kron((ExuxuTs_k+self.J0_k).T, np.eye(D))
                 # define the objective function
                 objective = cp.Minimize(cp.quad_form((L.T@W).flatten(), kron_ExuxuTs) - 2*cp.trace(Q_inv@W@(ExuyTs_k+self.h0_k)))
->>>>>>> 6da7bc6f
                 # solve the problem
                 prob = cp.Problem(objective, constraints)
                 prob.solve(solver = cp.MOSEK, verbose = False, warm_start = True,)
