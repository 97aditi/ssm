--- conflicted
+++ resolved
@@ -1133,18 +1133,11 @@
                 EyyTs[k] += np.einsum('t,tij->ij', w, ExxT[1:])
                 Ens[k] += np.sum(w)
 
-<<<<<<< HEAD
-                w0 = gamma0[k]
-                init_counts[k] += w0
-                init_first_moments[k] += w0 * x0
-                init_second_moments[k] += w0 * ExxT_0
-=======
                 # update the initial condition
                 x0 = Ex[0].reshape((D, 1))
                 self.mu_init[k] = x0.ravel() # learning initial mean and cov
                 cov_init = smoothed_sigmas[0]- x0 @ x0.T 
                 self._sqrt_Sigmas_init[k] = np.linalg.cholesky(smoothed_sigmas[0]+1e-5*np.eye(D))
->>>>>>> a8f40a87
 
         # Symmetrize the expectations
         for k in range(K):
